--- conflicted
+++ resolved
@@ -137,7 +137,6 @@
     
     """
 
-<<<<<<< HEAD
     if useLMI:
         #solve using LMI:
         import cvxpy
@@ -168,11 +167,7 @@
         K = -Y.value*np.linalg.inv(X.value)
         return K, None, None
 
-    
-    X = scipy.linalg.solve_continuous_are(A, Binput, C1.T*C1, D12.T*D12)
-=======
     X = scipy.linalg.solve_continuous_are(A, Binput, C1.T.dot(C1), D12.T.dot(D12))
->>>>>>> 78be584f
 
     K = np.linalg.inv(D12.T.dot(D12)).dot(Binput.T).dot(X)
 
